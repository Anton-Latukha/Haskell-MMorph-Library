--- conflicted
+++ resolved
@@ -19,14 +19,9 @@
 Library
     Hs-Source-Dirs: src
     Build-Depends:
-<<<<<<< HEAD
-        base         >= 4       && < 5  ,
-        mtl          >= 2.0.1   && < 2.3,
-        transformers >= 0.2.0.0 && < 0.6
-=======
         base                >= 4       && < 5  ,
-        transformers        >= 0.2.0.0 && < 0.5,
-        transformers-compat >= 0.3     && < 0.4
->>>>>>> ec9ee596
+        mtl                 >= 2.0.1   && < 2.3,
+        transformers        >= 0.2.0.0 && < 0.6,
+        transformers-compat >= 0.3     && < 0.6
     Exposed-Modules: Control.Monad.Morph, Control.Monad.Trans.Compose
     GHC-Options: -O2